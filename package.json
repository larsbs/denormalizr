--- conflicted
+++ resolved
@@ -2,11 +2,7 @@
   "name": "denormalizr",
   "version": "0.5.2",
   "description": "Denormalizer for normalizr",
-<<<<<<< HEAD
-  "main": "lib/index.js",
-=======
   "main": "dist/src/index.js",
->>>>>>> 2b96fbc0
   "files": [
     "dist"
   ],
@@ -16,8 +12,8 @@
     "prepublish": "npm run build",
     "build": "npm run build:node && npm run build:production && npm run build:development",
     "build:node": "babel src --out-dir dist/src",
-    "build:production": "NODE_ENV=production webpack -p", 
-    "build:development": "NODE_ENV=development webpack", 
+    "build:production": "NODE_ENV=production webpack -p",
+    "build:development": "NODE_ENV=development webpack",
     "test": "mocha --compilers js:babel-core/register --recursive",
     "test:watch": "npm run test -- --watch",
     "lint": "eslint src test"
